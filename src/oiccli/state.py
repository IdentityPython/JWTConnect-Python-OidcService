import shelve

from oicmsg.message import Message
from oicmsg.message import SINGLE_OPTIONAL_STRING
from oicmsg.message import SINGLE_REQUIRED_STRING
from oicmsg.oauth2 import AuthorizationResponse
from oicmsg.oic import JsonWebToken
from oicmsg.time_util import utc_time_sans_frac

from oiccli import rndstr


# draft-bradley-oauth-jwt-encoded-state-05


class StateJwt(JsonWebToken):
    c_param = JsonWebToken.c_param.copy()
    c_param.update({
        "rfp": SINGLE_REQUIRED_STRING,
        'kid': SINGLE_OPTIONAL_STRING,
        'target_link_uri': SINGLE_OPTIONAL_STRING,
        'as': SINGLE_OPTIONAL_STRING,
        'at_hash': SINGLE_OPTIONAL_STRING,
        'c_hash': SINGLE_OPTIONAL_STRING
    })


class UnknownNode(KeyError):
    pass


class UnknownState(KeyError):
    pass


class ExpiredToken(KeyError):
    pass


class State(object):
    """
    Given a state value I need to be able to find valid access token and
    id_token.
    """

    def __init__(self, client_id, db=None, db_name='', lifetime=600):
        self.client_id = client_id
        self._db = db
        # self._db_name = db_name
        if self._db is None:
            if db_name:
                self._db = shelve.open(db_name, writeback=True)
            else:
                self._db = {}
        self.lifetime = lifetime

    def create_state(self, receiver, request):
        """
        Construct a state value. In this class it's just a random string.
        Also store information about the request using the state value
        as key.

        :param receiver: Who is the receiver of a request with this
            state value.
        :param request: The request
        :return: a random string
        """
        _state = rndstr(24)
        _now = utc_time_sans_frac()

        # gather the information I want to store
        _state_info = {'client_id': self.client_id, 'as': receiver, 'iat': _now}

        # Add the request to the info
        if isinstance(request, Message):
            _state_info.update(request.to_dict())
        else:
            _state_info.update(request)

        # store the info
        self[_state] = _state_info
        return _state

    def _update_token_info(self, state_info, response):
        """
        Add information about an access token to the state information

        :param state_info: The state information
        :param response: A response, typically a access token request response.
        :return: The updated state information
        """
        
        # Fetch the information I have about an access tokens right now.
        # The response I'm dealing with may be a refresh token response 
        # in which case I already have information base on a previous response.
        try:
            _tinfo = state_info['token']
        except KeyError:
            _tinfo = {}

        # If the response doesn't contain an access token then there is
        # nothing to be done
        try:
            _token = response['access_token']
        except KeyError:
            pass
        else:
            _tinfo['access_token'] = _token

            # if there is an access token then look for other claims
            # that I need to store.

            # calculate when the token will expire based on present time
            # and how long it's valid.
            try:
                _exp = int(response['expires_in'])
            except KeyError:
                # If no new expires_in is given use an old one if available
                try:
                    _tinfo['exp'] = utc_time_sans_frac() + _tinfo['expires_in']
                except KeyError:
                    pass
            else:
                _tinfo['exp'] = utc_time_sans_frac() + _exp
                _tinfo['expires_in'] = _exp

            # extra info
            for claim in ['token_type', 'scope']:
                try:
                    _tinfo[claim] = response[claim]
                except KeyError:
                    pass

            state_info['token'] = _tinfo

        return state_info

    def add_response(self, response, state=''):
        """
        Add relevant information from a response to the state information

        :param response: The response
        :param state: State value
        :return: state information
        """
        if not state:
            state = response['state']

        try:
            _state_info = self[state]
        except KeyError:
            raise UnknownState(state)

        if isinstance(response, AuthorizationResponse):
            try:
                _state_info['code'] = response['code']
            except KeyError:
                pass

        # If there is information about an access token in the response
        # add that information too
        self._update_token_info(_state_info, response)

        for claim in ['id_token', 'refresh_token']:
            try:
                _state_info[claim] = response[claim]
            except KeyError:
                pass

<<<<<<< HEAD
        self[state] = _info
        return _info

    def add_info(self, state, **kwargs):
        try:
            _info = self[state]
        except KeyError:
            _info = self[state] = kwargs
        else:
            _info.update(kwargs)
            self[state] = _info
        return _info
=======
        # Updated the state database
        self[state] = _state_info
        return _state_info

    def add_info(self, state, **kwargs):
        """
        Add unspecific state information

        :param state: State value
        :param kwargs: information to be added
        :return: The present state information
        """
        _state_info = self[state]
        _state_info.update(kwargs)

        self[state] = _state_info
        return _state_info
>>>>>>> bbaeff1b

    def __getitem__(self, state):
        return self._db['state_{}'.format(state)]

    def __setitem__(self, state, value):
        self._db['state_{}'.format(state)] = value

    def bind_nonce_to_state(self, nonce, state):
        """
        Bind a nonce value to a state value such that I later given a nonce
        value I can find the state information
        
        :param nonce: Nonce value  
        :param state: State value
        """
        self._db['nonce_{}'.format(nonce)] = state

    def nonce_to_state(self, nonce):
        """
        Given a nonce value return the state value.
        
        :param nonce: Nonce value 
        :return: State value
        """
        return self._db['nonce_{}'.format(nonce)]

    def get_token_info(self, state, now=0):
        """
        Get information about a access token bound to a specific state value
        
        :param state: The state value
        :param now: A timestamp used to verify if the token is expired or not
        :return: Token information
        """
        _tinfo = self[state]['token']
        try:
            _exp = _tinfo['exp']
        except KeyError:
            pass
        else:
            if not now:
                now = utc_time_sans_frac()
            if now > _exp:
                raise ExpiredToken('Passed best before')
        return _tinfo

    def get_response_args(self, state, response_class, now=0, **kwargs):
        """
        Get the claims returned in a response connected to a specific state 
        value.
        
        :param state: The state value
        :param response_class: The type of response that is bound to a state
        :param now: A time stamp
        :return: The response arguments
        """
        _state_info = self[state]

        resp_args = {}
        # only return the claims that are defined in the response class
        # doesn't matter if they are required or optional.
        for claim in response_class.c_param:
            if claim == 'access_token':
                try:
                    tinfo = self.get_token_info(state, now=now)
                except KeyError:
                    continue
                else:
                    resp_args[claim] = tinfo['access_token']
            else:
                try:
                    resp_args[claim] = _state_info[claim]
                except KeyError:
                    pass

        return resp_args

    def get_id_token(self, state):
        return self[state]['id_token']


# class StateLess(State):
#     def __init__(self, issuer, db=None, db_name='', lifetime=600, keyjar=None):
#         State.__init__(self, issuer, db=db, db_name=db_name, lifetime=lifetime)
#         self.keyjar = keyjar
#         self.jwt = JWT(keyjar, issuer, lifetime=3600, sign_alg='RS256',
#                        encrypt=True, enc_enc="A128GCM", enc_alg="ECDH-ES")
#         self.active = []
#
#     def create_state(self, receiver, request):
#         _resp_args = {'as': receiver}
#         if isinstance(request, Message):
#             _resp_args.update(request.to_dict())
#         else:
#             _resp_args.update(request)
#         return self.jwt.pack(payload=_resp_args)
#
#     def __getitem__(self, token):
#         return self.jwt.unpack(token)<|MERGE_RESOLUTION|>--- conflicted
+++ resolved
@@ -89,9 +89,9 @@
         :param response: A response, typically a access token request response.
         :return: The updated state information
         """
-        
+
         # Fetch the information I have about an access tokens right now.
-        # The response I'm dealing with may be a refresh token response 
+        # The response I'm dealing with may be a refresh token response
         # in which case I already have information base on a previous response.
         try:
             _tinfo = state_info['token']
@@ -167,20 +167,6 @@
             except KeyError:
                 pass
 
-<<<<<<< HEAD
-        self[state] = _info
-        return _info
-
-    def add_info(self, state, **kwargs):
-        try:
-            _info = self[state]
-        except KeyError:
-            _info = self[state] = kwargs
-        else:
-            _info.update(kwargs)
-            self[state] = _info
-        return _info
-=======
         # Updated the state database
         self[state] = _state_info
         return _state_info
@@ -198,7 +184,6 @@
 
         self[state] = _state_info
         return _state_info
->>>>>>> bbaeff1b
 
     def __getitem__(self, state):
         return self._db['state_{}'.format(state)]
@@ -210,8 +195,8 @@
         """
         Bind a nonce value to a state value such that I later given a nonce
         value I can find the state information
-        
-        :param nonce: Nonce value  
+
+        :param nonce: Nonce value
         :param state: State value
         """
         self._db['nonce_{}'.format(nonce)] = state
@@ -219,8 +204,8 @@
     def nonce_to_state(self, nonce):
         """
         Given a nonce value return the state value.
-        
-        :param nonce: Nonce value 
+
+        :param nonce: Nonce value
         :return: State value
         """
         return self._db['nonce_{}'.format(nonce)]
@@ -228,7 +213,7 @@
     def get_token_info(self, state, now=0):
         """
         Get information about a access token bound to a specific state value
-        
+
         :param state: The state value
         :param now: A timestamp used to verify if the token is expired or not
         :return: Token information
@@ -247,9 +232,9 @@
 
     def get_response_args(self, state, response_class, now=0, **kwargs):
         """
-        Get the claims returned in a response connected to a specific state 
+        Get the claims returned in a response connected to a specific state
         value.
-        
+
         :param state: The state value
         :param response_class: The type of response that is bound to a state
         :param now: A time stamp
