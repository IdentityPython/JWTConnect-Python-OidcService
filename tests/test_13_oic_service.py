import json
import os
<<<<<<< HEAD
import pytest
from cryptojwt import jws

from oidcservice.service_context import ServiceContext
from oidcservice.exception import ParameterError
from oidcservice.oidc.service import factory, add_jwks_uri_or_jwks
from oidcservice.oidc.service import response_types_to_grant_types
from oidcservice.service import Service
from oidcservice.state_interface import State
=======
>>>>>>> 24bf0a65

import pytest
from oidcmsg.jwt import JWT
from oidcmsg.key_jar import build_keyjar
from oidcmsg.key_jar import public_keys_keyjar
from oidcmsg.oauth2 import AccessTokenRequest
from oidcmsg.oauth2 import AccessTokenResponse
from oidcmsg.oauth2 import AuthorizationRequest
from oidcmsg.oauth2 import AuthorizationResponse
from oidcmsg.oauth2 import Message
from oidcmsg.oidc import CheckIDRequest
from oidcmsg.oidc import CheckSessionRequest
from oidcmsg.oidc import EndSessionRequest
from oidcmsg.oidc import OpenIDSchema
from oidcmsg.oidc import RegistrationRequest

from oidcservice.exception import ParameterError
from oidcservice.oidc.service import add_jwks_uri_or_jwks, factory
from oidcservice.oidc.service import response_types_to_grant_types
from oidcservice.service import Service
from oidcservice.service_context import ServiceContext
from oidcservice.state_interface import State


class Response(object):
    def __init__(self, status_code, text, headers=None):
        self.status_code = status_code
        self.text = text
        self.headers = headers or {"content-type": "text/plain"}


KEYSPEC = [
    {"type": "RSA", "use": ["sig"]},
    {"type": "EC", "crv": "P-256", "use": ["sig"]},
]

keyjar = build_keyjar(KEYSPEC)[1]
_dirname = os.path.dirname(os.path.abspath(__file__))

issuer_keyjar = build_keyjar(KEYSPEC)[1]
issuer_jwks = issuer_keyjar.export_jwks()

_jwks = keyjar.export_jwks()
issuer_keyjar.import_jwks(_jwks, 'client_id')

class DB(object):
    def __init__(self):
        self.db = {}

    def set(self, key, value):
        self.db[key] = value

    def get(self, item):
        try:
            return self.db[item]
        except KeyError:
            return None


def test_request_factory():
    req = factory('Service', service_context=ServiceContext(None),
                  state_db=DB(), client_authn_method=None)
    assert isinstance(req, Service)


class TestAuthorization(object):
    @pytest.fixture(autouse=True)
    def create_request(self):
        client_config = {
            'client_id': 'client_id', 'client_secret': 'password',
            'redirect_uris': ['https://example.com/cli/authz_cb']
        }
        service_context = ServiceContext(keyjar, config=client_config)
        service_context.keyjar.import_jwks(issuer_jwks, 'https://example.com')
        service_context.issuer = 'https://example.com'
        self.service = factory('Authorization', state_db=DB(),
                               service_context=service_context)

    def test_construct(self):
        req_args = {
            'foo': 'bar', 'response_type': 'code',
            'state': 'state'
        }
        _req = self.service.construct(request_args=req_args)
        assert isinstance(_req, AuthorizationRequest)
        assert set(_req.keys()) == {'redirect_uri', 'foo', 'client_id',
                                    'response_type', 'scope', 'state',
                                    'nonce'}

    def test_construct_missing_openid_scope(self):
        req_args = {'foo': 'bar', 'response_type': 'code',
                    'state': 'state', 'scope':['email']}
        _req = self.service.construct(request_args=req_args)
        assert isinstance(_req, AuthorizationRequest)
        assert set(_req.keys()) == {'redirect_uri', 'foo', 'client_id',
                                    'response_type', 'scope', 'state',
                                    'nonce'}
        assert _req['scope'] == ['email', 'openid']

    def test_construct_token(self):
        req_args = {
            'foo': 'bar', 'response_type': 'token',
            'state': 'state'
        }
        _req = self.service.construct(request_args=req_args)
        assert isinstance(_req, AuthorizationRequest)
        assert set(_req.keys()) == {'redirect_uri', 'foo', 'client_id',
                                    'response_type', 'scope', 'state'}

    def test_construct_token_nonce(self):
        req_args = {
            'foo': 'bar', 'response_type': 'token', 'nonce': 'nonce',
            'state': 'state'
        }
        _req = self.service.construct(request_args=req_args)
        assert isinstance(_req, AuthorizationRequest)
        assert set(_req.keys()) == {'redirect_uri', 'foo', 'client_id',
                                    'response_type', 'scope', 'state', 'nonce'}
        assert _req['nonce'] == 'nonce'

    def test_get_request_parameters(self):
        req_args = {'response_type': 'code', 'state': 'state'}
        self.service.endpoint = 'https://example.com/authorize'
        _info = self.service.get_request_parameters(request_args=req_args)
        assert set(_info.keys()) == {'url', 'method'}
        msg = AuthorizationRequest().from_urlencoded(
            self.service.get_urlinfo(_info['url']))
        assert set(msg.keys()) == {'response_type', 'state', 'client_id',
                                   'nonce', 'redirect_uri', 'scope'}

    def test_request_init(self):
        req_args = {'response_type': 'code', 'state': 'state'}
        self.service.endpoint = 'https://example.com/authorize'
        _info = self.service.get_request_parameters(request_args=req_args)
        assert set(_info.keys()) == {'url', 'method'}
        msg = AuthorizationRequest().from_urlencoded(
            self.service.get_urlinfo(_info['url']))
        assert set(msg.keys()) == {'client_id', 'scope', 'response_type',
                                   'state', 'redirect_uri', 'nonce'}

    def test_request_init_request_method(self):
        req_args = {'response_type': 'code', 'state': 'state'}
        self.service.endpoint = 'https://example.com/authorize'
        _info = self.service.get_request_parameters(request_args=req_args,
                                                    request_method='value')
        assert set(_info.keys()) == {'url', 'method'}
        msg = AuthorizationRequest().from_urlencoded(
            self.service.get_urlinfo(_info['url']))
        assert set(msg.to_dict()) == {'client_id', 'redirect_uri',
                                      'response_type', 'request',
                                      'state', 'scope', 'nonce'}
        _jws = jws.factory(msg['request'])
        assert _jws
        _resp = _jws.verify_compact(
            msg['request'],
            keys=issuer_keyjar.get_signing_key(key_type='RSA',
                                               owner='client_id'))
        assert _resp
        assert set(_resp.keys()) == {'response_type', 'client_id', 'scope',
                                     'redirect_uri', 'state', 'nonce'}

    def test_request_param(self):
        req_args = {'response_type': 'code', 'state': 'state'}
        self.service.endpoint = 'https://example.com/authorize'

        assert os.path.isfile(os.path.join(_dirname, 'request123456.jwt'))

        self.service.service_context.registration_response = {
            'redirect_uris': ['https://example.com/cb'],
            'request_uris': ['https://example.com/request123456.jwt']
        }
        self.service.service_context.base_url = 'https://example.com/'
        _info = self.service.get_request_parameters(request_args=req_args,
                                                    request_method='reference')

        assert set(_info.keys()) == {'url', 'method'}

    def test_update_service_context_no_idtoken(self):
        req_args = {'response_type': 'code', 'state': 'state'}
        self.service.endpoint = 'https://example.com/authorize'
        _info = self.service.get_request_parameters(request_args=req_args)
        resp = AuthorizationResponse(state='state', code='code')
        self.service.update_service_context(resp, 'state')

    def test_update_service_context_with_idtoken(self):
        req_args = {'response_type': 'code', 'state': 'state', 'nonce':'nonce'}
        self.service.endpoint = 'https://example.com/authorize'
        _info = self.service.get_request_parameters(request_args=req_args)
        # Build an ID Token
        idt = JWT(issuer_keyjar, iss='https://example.com', lifetime=3600)
        payload = {'sub': '123456789', 'aud': ['client_id'], 'nonce':'nonce'}
        # have to calculate c_hash
        alg = 'RS256'
        halg = "HS%s" % alg[-3:]
        payload["c_hash"] = jws.left_hash('code', halg)

        _idt = idt.pack(payload)
        resp = AuthorizationResponse(state='state', code='code', id_token=_idt)
        resp = self.service.parse_response(resp.to_urlencoded())
        self.service.update_service_context(resp, 'state')

    def test_update_service_context_with_idtoken_wrong_nonce(self):
        req_args = {'response_type': 'code', 'state': 'state', 'nonce':'nonce'}
        self.service.endpoint = 'https://example.com/authorize'
        _info = self.service.get_request_parameters(request_args=req_args)
        # Build an ID Token
        idt = JWT(issuer_keyjar, iss='https://example.com', lifetime=3600)
        payload = {'sub': '123456789', 'aud': ['client_id'],
                   'nonce':'nonce'}
        # have to calculate c_hash
        alg = 'RS256'
        halg = "HS%s" % alg[-3:]
        payload["c_hash"] = jws.left_hash('code', halg)

        _idt = idt.pack(payload)
        resp = AuthorizationResponse(state='state', code='code', id_token=_idt)
        resp = self.service.parse_response(resp.to_urlencoded())
        with pytest.raises(ParameterError):
            self.service.update_service_context(resp, 'state2')

    def test_update_service_context_with_idtoken_missing_nonce(self):
        req_args = {'response_type': 'code', 'state': 'state', 'nonce':'nonce'}
        self.service.endpoint = 'https://example.com/authorize'
        self.service.get_request_parameters(request_args=req_args)
        # Build an ID Token
        idt = JWT(issuer_keyjar, iss='https://example.com', lifetime=3600)
        payload = {'sub': '123456789', 'aud': ['client_id']}
        # have to calculate c_hash
        alg = 'RS256'
        halg = "HS%s" % alg[-3:]
        payload["c_hash"] = jws.left_hash('code', halg)

        _idt = idt.pack(payload)
        resp = AuthorizationResponse(state='state', code='code', id_token=_idt)
        resp = self.service.parse_response(resp.to_urlencoded())
        with pytest.raises(ValueError):
            self.service.update_service_context(resp, 'state')


class TestAuthorizationCallback(object):
    @pytest.fixture(autouse=True)
    def create_request(self):
        client_config = {
            'client_id': 'client_id', 'client_secret': 'password',
            'callback': {
                'code': 'https://example.com/cli/authz_cb',
                'implicit': 'https://example.com/cli/authz_im_cb',
                'form_post': 'https://example.com/cli/authz_fp_cb'
            }
        }
        service_context = ServiceContext(keyjar, config=client_config)
        self.service = factory('Authorization', state_db=DB(),
                               service_context=service_context)

    def test_construct_code(self):
        req_args = {
            'foo': 'bar', 'response_type': 'code',
            'state': 'state'
        }
        _req = self.service.construct(request_args=req_args)
        assert isinstance(_req, AuthorizationRequest)
        assert set(_req.keys()) == {'redirect_uri', 'foo', 'client_id',
                                    'response_type', 'scope', 'state',
                                    'nonce'}
        assert _req['redirect_uri'] == 'https://example.com/cli/authz_cb'

    def test_construct_implicit(self):
        req_args = {
            'foo': 'bar', 'response_type': 'id_token token',
            'state': 'state'
        }
        _req = self.service.construct(request_args=req_args)
        assert isinstance(_req, AuthorizationRequest)
        assert set(_req.keys()) == {'redirect_uri', 'foo', 'client_id',
                                    'response_type', 'scope', 'state',
                                    'nonce'}
        assert _req['redirect_uri'] == 'https://example.com/cli/authz_im_cb'

    def test_construct_form_post(self):
        req_args = {
            'foo': 'bar', 'response_type': 'code id_token token',
            'state': 'state', 'response_mode': 'form_post'
        }
        _req = self.service.construct(request_args=req_args)
        assert isinstance(_req, AuthorizationRequest)
        assert set(_req.keys()) == {'redirect_uri', 'foo', 'client_id',
                                    'response_type', 'scope', 'state',
                                    'nonce', 'response_mode'}
        assert _req['redirect_uri'] == 'https://example.com/cli/authz_fp_cb'


class TestAccessTokenRequest(object):
    @pytest.fixture(autouse=True)
    def create_request(self):
        client_config = {
            'client_id': 'client_id', 'client_secret': 'password',
            'redirect_uris': ['https://example.com/cli/authz_cb']
        }
        service_context = ServiceContext(keyjar, config=client_config)
        _db = DB()
        auth_request = AuthorizationRequest(
            redirect_uri='https://example.com/cli/authz_cb',
            state='state', response_type='code').to_json()
        auth_response = AuthorizationResponse(code='access_code').to_json()
        _db.set('state', State(auth_response=auth_response,
                               auth_request=auth_request).to_json())
        self.service = factory('AccessToken', state_db=_db,
                               service_context=service_context)

    def test_construct(self):
        req_args = {'foo': 'bar'}

        _req = self.service.construct(request_args=req_args,
                                      state='state')
        assert isinstance(_req, AccessTokenRequest)
        assert set(_req.keys()) == {'client_id', 'foo', 'grant_type',
                                    'client_secret', 'code', 'state',
                                    'redirect_uri'}

    def test_get_request_parameters(self):
        req_args = {
            'redirect_uri': 'https://example.com/cli/authz_cb',
            'code': 'access_code'
        }
        self.service.endpoint = 'https://example.com/authorize'
        _info = self.service.get_request_parameters(request_args=req_args,
                                                    state='state',
                                                    authn_method='client_secret_basic')
        assert set(_info.keys()) == {'body', 'url', 'headers', 'method'}
        assert _info['url'] == 'https://example.com/authorize'
        msg = AccessTokenRequest().from_urlencoded(
            self.service.get_urlinfo(_info['body']))
        assert msg.to_dict() == {
            'client_id': 'client_id', 'code': 'access_code',
            'grant_type': 'authorization_code', 'state': 'state',
            'redirect_uri': 'https://example.com/cli/authz_cb'
        }

    def test_request_init(self):
        req_args = {
            'redirect_uri': 'https://example.com/cli/authz_cb',
            'code': 'access_code'
        }
        self.service.endpoint = 'https://example.com/authorize'

        _info = self.service.get_request_parameters(request_args=req_args,
                                                    state='state')
        assert set(_info.keys()) == {'body', 'url', 'headers', 'method'}
        assert _info['url'] == 'https://example.com/authorize'
        msg = AccessTokenRequest().from_urlencoded(
            self.service.get_urlinfo(_info['body']))
        assert msg.to_dict() == {
            'client_id': 'client_id', 'code': 'access_code',
            'grant_type': 'authorization_code', 'state': 'state',
            'redirect_uri': 'https://example.com/cli/authz_cb'
        }

    def test_id_token_nonce_match(self):
        self.service.store_nonce2state('nonce', 'state')
        resp = AccessTokenResponse(__verified_id_token={'nonce': 'nonce'})
        self.service.store_nonce2state('nonce2', 'state2')
        with pytest.raises(ParameterError):
            self.service.update_service_context(resp, state='state2')


class TestProviderInfo(object):
    @pytest.fixture(autouse=True)
    def create_request(self):
        self._iss = 'https://example.com/as'
        client_config = {
            'client_id': 'client_id', 'client_secret': 'password',
            'redirect_uris': ['https://example.com/cli/authz_cb'],
            'issuer': self._iss,
            'client_preferences':
                {
                    "application_type": "web",
                    "application_name": "rphandler",
                    "contacts": ["ops@example.org"],
                    "response_types": ["code"],
                    "scope": ["openid", "profile", "email",
                              "address", "phone"],
                    "token_endpoint_auth_method": "client_secret_basic",
                }
        }
        service_context = ServiceContext(config=client_config)
        self.service = factory('ProviderInfoDiscovery', state_db=None,
                               service_context=service_context)

    def test_construct(self):
        _req = self.service.construct()
        assert isinstance(_req, Message)
        assert len(_req) == 0

    def test_get_request_parameters(self):
        _info = self.service.get_request_parameters()
        assert set(_info.keys()) == {'url', 'method'}
        assert _info['url'] == '{}/.well-known/openid-configuration'.format(
            self._iss)

    def test_post_parse(self):
        OP_BASEURL = "https://example.com/as"

        provider_info_response = {
            "version": "3.0",
            "token_endpoint_auth_methods_supported": [
                "client_secret_post", "client_secret_basic",
                "client_secret_jwt", "private_key_jwt"],
            "claims_parameter_supported": True,
            "request_parameter_supported": True,
            "request_uri_parameter_supported": True,
            "require_request_uri_registration": True,
            "grant_types_supported": ["authorization_code",
                                      "implicit",
                                      "urn:ietf:params:oauth:grant-type:jwt-bearer",
                                      "refresh_token"],
            "response_types_supported": ["code", "id_token",
                                         "id_token token",
                                         "code id_token",
                                         "code token",
                                         "code id_token token"],
            "response_modes_supported": ["query", "fragment",
                                         "form_post"],
            "subject_types_supported": ["public", "pairwise"],
            "claim_types_supported": ["normal", "aggregated",
                                      "distributed"],
            "claims_supported": ["birthdate", "address",
                                 "nickname", "picture", "website",
                                 "email", "gender", "sub",
                                 "phone_number_verified",
                                 "given_name", "profile",
                                 "phone_number", "updated_at",
                                 "middle_name", "name", "locale",
                                 "email_verified",
                                 "preferred_username", "zoneinfo",
                                 "family_name"],
            "scopes_supported": ["openid", "profile", "email",
                                 "address", "phone",
                                 "offline_access", "openid"],
            "userinfo_signing_alg_values_supported": [
                "RS256", "RS384", "RS512",
                "ES256", "ES384", "ES512",
                "HS256", "HS384", "HS512",
                "PS256", "PS384", "PS512", "none"],
            "id_token_signing_alg_values_supported": [
                "RS256", "RS384", "RS512",
                "ES256", "ES384", "ES512",
                "HS256", "HS384", "HS512",
                "PS256", "PS384", "PS512", "none"],
            "request_object_signing_alg_values_supported": [
                "RS256", "RS384", "RS512", "ES256", "ES384",
                "ES512", "HS256", "HS384", "HS512", "PS256",
                "PS384", "PS512", "none"],
            "token_endpoint_auth_signing_alg_values_supported": [
                "RS256", "RS384", "RS512", "ES256", "ES384",
                "ES512", "HS256", "HS384", "HS512", "PS256",
                "PS384", "PS512"],
            "userinfo_encryption_alg_values_supported": [
                "RSA1_5", "RSA-OAEP", "RSA-OAEP-256",
                "A128KW", "A192KW", "A256KW",
                "ECDH-ES", "ECDH-ES+A128KW", "ECDH-ES+A192KW",
                "ECDH-ES+A256KW"],
            "id_token_encryption_alg_values_supported": [
                "RSA1_5", "RSA-OAEP", "RSA-OAEP-256",
                "A128KW", "A192KW", "A256KW",
                "ECDH-ES", "ECDH-ES+A128KW", "ECDH-ES+A192KW",
                "ECDH-ES+A256KW"],
            "request_object_encryption_alg_values_supported": [
                "RSA1_5", "RSA-OAEP", "RSA-OAEP-256", "A128KW",
                "A192KW", "A256KW", "ECDH-ES", "ECDH-ES+A128KW",
                "ECDH-ES+A192KW", "ECDH-ES+A256KW"],
            "userinfo_encryption_enc_values_supported": [
                "A128CBC-HS256", "A192CBC-HS384", "A256CBC-HS512",
                "A128GCM", "A192GCM", "A256GCM"],
            "id_token_encryption_enc_values_supported": [
                "A128CBC-HS256", "A192CBC-HS384", "A256CBC-HS512",
                "A128GCM", "A192GCM", "A256GCM"],
            "request_object_encryption_enc_values_supported": [
                "A128CBC-HS256", "A192CBC-HS384", "A256CBC-HS512",
                "A128GCM", "A192GCM", "A256GCM"],
            "acr_values_supported": ["PASSWORD"],
            "issuer": OP_BASEURL,
            "jwks_uri": "{}/static/jwks_tE2iLbOAqXhe8bqh.json".format(
                OP_BASEURL),
            "authorization_endpoint": "{}/authorization".format(OP_BASEURL),
            "token_endpoint": "{}/token".format(OP_BASEURL),
            "userinfo_endpoint": "{}/userinfo".format(OP_BASEURL),
            "registration_endpoint": "{}/registration".format(OP_BASEURL),
            "end_session_endpoint": "{}/end_session".format(OP_BASEURL)
        }
        assert self.service.service_context.behaviour == {}
        resp = self.service.post_parse_response(provider_info_response)
        self.service.update_service_context(resp)
        assert self.service.service_context.behaviour == {
            'token_endpoint_auth_method': 'client_secret_basic',
            'response_types': ['code'],
            'application_type': 'web',
            'application_name': 'rphandler',
            'contacts': ['ops@example.org'],
            'scope': ['openid', 'profile', 'email', 'address', 'phone']
        }


def test_response_types_to_grant_types():
    req_args = ['code']
    assert set(
        response_types_to_grant_types(req_args)) == {'authorization_code'}
    req_args = ['code', 'code id_token']
    assert set(
        response_types_to_grant_types(req_args)) == {'authorization_code',
                                                     'implicit'}
    req_args = ['code', 'id_token code', 'code token id_token']
    assert set(
        response_types_to_grant_types(req_args)) == {'authorization_code',
                                                     'implicit'}


class TestRegistration(object):
    @pytest.fixture(autouse=True)
    def create_request(self):
        self._iss = 'https://example.com/as'
        client_config = {
            'client_id': 'client_id', 'client_secret': 'password',
            'redirect_uris': ['https://example.com/cli/authz_cb'],
            'issuer': self._iss, 'requests_dir': 'requests',
            'base_url': 'https://example.com/cli/'
        }
        service_context = ServiceContext(config=client_config)
        self.service = factory('Registration', state_db=None,
                               service_context=service_context)

    def test_construct(self):
        _req = self.service.construct()
        assert isinstance(_req, RegistrationRequest)
        assert len(_req) == 4

    def test_config_with_post_logout(self):
        self.service.service_context.post_logout_redirect_uris = [
            'https://example.com/post_logout']
        _req = self.service.construct()
        assert isinstance(_req, RegistrationRequest)
        assert len(_req) == 5
        assert 'post_logout_redirect_uris' in _req

    def test_config_with_required_request_uri(self):
        self.service.service_context.provider_info[
            'require_request_uri_registration'] = True
        _req = self.service.construct()
        assert isinstance(_req, RegistrationRequest)
        assert len(_req) == 5
        assert 'request_uris' in _req


class TestUserInfo(object):
    @pytest.fixture(autouse=True)
    def create_request(self):
        self._iss = 'https://example.com/as'
        client_config = {
            'client_id': 'client_id', 'client_secret': 'password',
            'redirect_uris': ['https://example.com/cli/authz_cb'],
            'issuer': self._iss, 'requests_dir': 'requests',
            'base_url': 'https://example.com/cli/'
        }
        service_context = ServiceContext(config=client_config)
        db = DB()
        auth_response = AuthorizationResponse(code='access_code').to_json()
        token_response = AccessTokenResponse(
            access_token='access_token', id_token='a.signed.jwt',
            __verified_id_token={'sub': 'diana'}).to_json()
        db.set('abcde', State(token_response=token_response,
                              auth_response=auth_response).to_json())
        self.service = factory('UserInfo', state_db=db,
                               service_context=service_context)

    def test_construct(self):
        _req = self.service.construct(state='abcde')
        assert isinstance(_req, Message)
        assert len(_req) == 1
        assert 'access_token' in _req

    def test_unpack_simple_response(self):
        resp = OpenIDSchema(sub='diana', given_name='Diana',
                            family_name='krall')
        _resp = self.service.parse_response(resp.to_json(),
                                            state='abcde')
        assert _resp

    def test_unpack_aggregated_response(self):
        claims = {
            "address": {
                "street_address": "1234 Hollywood Blvd.",
                "locality": "Los Angeles",
                "region": "CA",
                "postal_code": "90210",
                "country": "US"
            },
            "phone_number": "+1 (555) 123-4567"
        }

        _keyjar = build_keyjar(KEYSPEC)[1]

        srv = JWT(_keyjar, iss='https://example.org/op/', sign_alg='ES256')
        _jwt = srv.pack(payload=claims)

        resp = OpenIDSchema(sub='diana', given_name='Diana',
                            family_name='krall',
                            _claim_names={
                                'address': 'src1',
                                'phone_number': 'src1'
                            },
                            _claim_sources={'src1': {'JWT': _jwt}})

        public_keys_keyjar(_keyjar, '', self.service.service_context.keyjar,
                           'https://example.org/op/')

        _resp = self.service.parse_response(resp.to_json(), state='abcde')
        _resp = self.service.post_parse_response(_resp, state='abcde')
        assert set(_resp.keys()) == {'sub', 'given_name', 'family_name',
                                     '_claim_names', '_claim_sources',
                                     'address', 'phone_number'}


class TestCheckSession(object):
    @pytest.fixture(autouse=True)
    def create_request(self):
        self._iss = 'https://example.com/as'
        client_config = {
            'client_id': 'client_id', 'client_secret': 'password',
            'redirect_uris': ['https://example.com/cli/authz_cb'],
            'issuer': self._iss, 'requests_dir': 'requests',
            'base_url': 'https://example.com/cli/'
        }
        service_context = ServiceContext(config=client_config)
        self.service = factory('CheckSession', state_db=DB(),
                               service_context=service_context)

    def test_construct(self):
        self.service.store_item(json.dumps({'id_token': 'a.signed.jwt'}),
                                'token_response',
                                'abcde')
        _req = self.service.construct(state='abcde')
        assert isinstance(_req, CheckSessionRequest)
        assert len(_req) == 1


class TestCheckID(object):
    @pytest.fixture(autouse=True)
    def create_request(self):
        self._iss = 'https://example.com/as'
        client_config = {
            'client_id': 'client_id', 'client_secret': 'password',
            'redirect_uris': ['https://example.com/cli/authz_cb'],
            'issuer': self._iss, 'requests_dir': 'requests',
            'base_url': 'https://example.com/cli/'
        }
        service_context = ServiceContext(config=client_config)
        self.service = factory('CheckID', state_db=DB(),
                               service_context=service_context)

    def test_construct(self):
        self.service.store_item(json.dumps({'id_token': 'a.signed.jwt'}),
                                'token_response', 'abcde')
        _req = self.service.construct(state='abcde')
        assert isinstance(_req, CheckIDRequest)
        assert len(_req) == 1


class TestEndSession(object):
    @pytest.fixture(autouse=True)
    def create_request(self):
        self._iss = 'https://example.com/as'
        client_config = {
            'client_id': 'client_id', 'client_secret': 'password',
            'redirect_uris': ['https://example.com/cli/authz_cb'],
            'issuer': self._iss, 'requests_dir': 'requests',
            'base_url': 'https://example.com/cli/'
        }
        service_context = ServiceContext(config=client_config)
        self.service = factory('EndSession', state_db=DB(),
                               service_context=service_context)

    def test_construct(self):
        self.service.store_item(json.dumps({'id_token': 'a.signed.jwt'}),
                                'token_response', 'abcde')
        _req = self.service.construct(state='abcde')
        assert isinstance(_req, EndSessionRequest)
        assert len(_req) == 1


def test_authz_service_conf():
    client_config = {
        'client_id': 'client_id',
        'client_secret': 'password',
        'redirect_uris': ['https://example.com/cli/authz_cb'],
        'behaviour': {'response_types': ['code']}
    }

    srv = factory(
        'Authorization', state_db=DB(),
        service_context=ServiceContext(keyjar, config=client_config),
        conf={
            'request_args': {
                'claims': {
                    "id_token":
                        {
                            "auth_time": {"essential": True},
                            "acr": {"values": ["urn:mace:incommon:iap:silver"]}
                        }
                }
            }
        })

    req = srv.construct()
    assert 'claims' in req
    assert set(req['claims'].keys()) == {'id_token'}


def test_add_jwks_uri_or_jwks_0():
    client_config = {
        'client_id': 'client_id', 'client_secret': 'password',
        'redirect_uris': ['https://example.com/cli/authz_cb'],
        'jwks_uri': 'https://example.com/jwks/jwks.json',
        'issuer': 'https://example.com/as',
        'client_preferences': {
            'id_token_signed_response_alg': 'RS384',
            'userinfo_signed_response_alg': 'RS384'
        }
    }
    service_context = ServiceContext(config=client_config)
    service = factory('Registration', state_db=None,
                      service_context=service_context)
    req_args, post_args = add_jwks_uri_or_jwks({}, service)
    assert req_args['jwks_uri'] == 'https://example.com/jwks/jwks.json'


def test_add_jwks_uri_or_jwks_1():
    client_config = {
        'client_id': 'client_id', 'client_secret': 'password',
        'redirect_uris': ['https://example.com/cli/authz_cb'],
        'jwks_uri': 'https://example.com/jwks/jwks.json',
        'jwks': '{"keys":[]}',
        'issuer': 'https://example.com/as',
        'client_preferences': {
            'id_token_signed_response_alg': 'RS384',
            'userinfo_signed_response_alg': 'RS384'
        }
    }
    service_context = ServiceContext(config=client_config)
    service = factory('Registration', state_db=None,
                      service_context=service_context)
    req_args, post_args = add_jwks_uri_or_jwks({}, service)
    assert req_args['jwks_uri'] == 'https://example.com/jwks/jwks.json'
    assert set(req_args.keys()) == {'jwks_uri'}


def test_add_jwks_uri_or_jwks_2():
    client_config = {
        'client_id': 'client_id', 'client_secret': 'password',
        'redirect_uris': ['https://example.com/cli/authz_cb'],
        'issuer': 'https://example.com/as',
        'client_preferences': {
            'id_token_signed_response_alg': 'RS384',
            'userinfo_signed_response_alg': 'RS384'
        }
    }
    service_context = ServiceContext(
        config=client_config, jwks_uri='https://example.com/jwks/jwks.json')
    service = factory('Registration', state_db=None,
                      service_context=service_context)

    req_args, post_args = add_jwks_uri_or_jwks({}, service)
    assert req_args['jwks_uri'] == 'https://example.com/jwks/jwks.json'
    assert set(req_args.keys()) == {'jwks_uri'}


def test_add_jwks_uri_or_jwks_3():
    client_config = {
        'client_id': 'client_id', 'client_secret': 'password',
        'redirect_uris': ['https://example.com/cli/authz_cb'],
        'issuer': 'https://example.com/as',
        'client_preferences': {
            'id_token_signed_response_alg': 'RS384',
            'userinfo_signed_response_alg': 'RS384'
        }
    }
    service_context = ServiceContext(config=client_config, jwks='{"keys":[]}')
    service = factory('Registration', state_db=None,
                      service_context=service_context)
    req_args, post_args = add_jwks_uri_or_jwks({}, service)
    assert req_args['jwks'] == '{"keys":[]}'
    assert set(req_args.keys()) == {'jwks'}<|MERGE_RESOLUTION|>--- conflicted
+++ resolved
@@ -1,6 +1,6 @@
 import json
 import os
-<<<<<<< HEAD
+
 import pytest
 from cryptojwt import jws
 
@@ -10,10 +10,7 @@
 from oidcservice.oidc.service import response_types_to_grant_types
 from oidcservice.service import Service
 from oidcservice.state_interface import State
-=======
->>>>>>> 24bf0a65
-
-import pytest
+
 from oidcmsg.jwt import JWT
 from oidcmsg.key_jar import build_keyjar
 from oidcmsg.key_jar import public_keys_keyjar
@@ -28,13 +25,6 @@
 from oidcmsg.oidc import OpenIDSchema
 from oidcmsg.oidc import RegistrationRequest
 
-from oidcservice.exception import ParameterError
-from oidcservice.oidc.service import add_jwks_uri_or_jwks, factory
-from oidcservice.oidc.service import response_types_to_grant_types
-from oidcservice.service import Service
-from oidcservice.service_context import ServiceContext
-from oidcservice.state_interface import State
-
 
 class Response(object):
     def __init__(self, status_code, text, headers=None):
@@ -80,10 +70,8 @@
 class TestAuthorization(object):
     @pytest.fixture(autouse=True)
     def create_request(self):
-        client_config = {
-            'client_id': 'client_id', 'client_secret': 'password',
-            'redirect_uris': ['https://example.com/cli/authz_cb']
-        }
+        client_config = {'client_id': 'client_id', 'client_secret': 'password',
+                         'redirect_uris': ['https://example.com/cli/authz_cb']}
         service_context = ServiceContext(keyjar, config=client_config)
         service_context.keyjar.import_jwks(issuer_jwks, 'https://example.com')
         service_context.issuer = 'https://example.com'
@@ -91,10 +79,8 @@
                                service_context=service_context)
 
     def test_construct(self):
-        req_args = {
-            'foo': 'bar', 'response_type': 'code',
-            'state': 'state'
-        }
+        req_args = {'foo': 'bar', 'response_type': 'code',
+                    'state': 'state'}
         _req = self.service.construct(request_args=req_args)
         assert isinstance(_req, AuthorizationRequest)
         assert set(_req.keys()) == {'redirect_uri', 'foo', 'client_id',
@@ -112,20 +98,16 @@
         assert _req['scope'] == ['email', 'openid']
 
     def test_construct_token(self):
-        req_args = {
-            'foo': 'bar', 'response_type': 'token',
-            'state': 'state'
-        }
+        req_args = {'foo': 'bar', 'response_type': 'token',
+                    'state': 'state'}
         _req = self.service.construct(request_args=req_args)
         assert isinstance(_req, AuthorizationRequest)
         assert set(_req.keys()) == {'redirect_uri', 'foo', 'client_id',
                                     'response_type', 'scope', 'state'}
 
     def test_construct_token_nonce(self):
-        req_args = {
-            'foo': 'bar', 'response_type': 'token', 'nonce': 'nonce',
-            'state': 'state'
-        }
+        req_args = {'foo': 'bar', 'response_type': 'token', 'nonce': 'nonce',
+                    'state': 'state'}
         _req = self.service.construct(request_args=req_args)
         assert isinstance(_req, AuthorizationRequest)
         assert set(_req.keys()) == {'redirect_uri', 'foo', 'client_id',
